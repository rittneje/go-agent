--- conflicted
+++ resolved
@@ -54,11 +54,7 @@
 	SampleData = Data{
 		MetadataVersion:   metadataVersion,
 		LogicalProcessors: &sampleLogicProc,
-<<<<<<< HEAD
-		RamMiB:            &sampleRAMMib,
-=======
 		RAMMiB:            &sampleRAMMib,
->>>>>>> 568a4758
 		Hostname:          "my-hostname",
 	}
 )
@@ -140,15 +136,15 @@
 	}
 
 	if config.DetectAzure {
-		goGather(GatherAzure, uDat)
+		goGather(gatherAzure, uDat)
 	}
 
 	if config.DetectGCP {
-		goGather(GatherGCP, uDat)
+		goGather(gatherGCP, uDat)
 	}
 
 	if config.DetectPCF {
-		goGather(GatherPCF, uDat)
+		goGather(gatherPCF, uDat)
 	}
 
 	// Now we wait for everything!
