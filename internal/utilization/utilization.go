// Package utilization implements the Utilization spec, available at
// https://source.datanerd.us/agents/agent-specs/blob/master/Utilization.md
//
package utilization

import (
	"net/http"
	"runtime"
	"sync"

	"github.com/newrelic/go-agent/internal/logger"
	"github.com/newrelic/go-agent/internal/sysinfo"
)

const (
	metadataVersion = 3
)

// Config controls the behavior of utilization information capture.
type Config struct {
	DetectAWS         bool
	DetectAzure       bool
	DetectPCF         bool
	DetectDocker      bool
	LogicalProcessors int
	TotalRAMMIB       int
	BillingHostname   string
}

type override struct {
	LogicalProcessors *int   `json:"logical_processors,omitempty"`
	TotalRAMMIB       *int   `json:"total_ram_mib,omitempty"`
	BillingHostname   string `json:"hostname,omitempty"`
}

// Data contains utilization system information.
type Data struct {
	MetadataVersion int `json:"metadata_version"`
	// Although `runtime.NumCPU()` will never fail, this field is a pointer
	// to facilitate the cross agent tests.
	LogicalProcessors *int      `json:"logical_processors"`
	RAMMiB            *uint64   `json:"total_ram_mib"`
	Hostname          string    `json:"hostname"`
	BootID            string    `json:"boot_id,omitempty"`
	Vendors           *vendors  `json:"vendors,omitempty"`
	Config            *override `json:"config,omitempty"`
}

var (
	sampleRAMMib    = uint64(1024)
	sampleLogicProc = int(16)
	// SampleData contains sample utilization data useful for testing.
	SampleData = Data{
		MetadataVersion:   metadataVersion,
		LogicalProcessors: &sampleLogicProc,
<<<<<<< HEAD
		RamMiB:            &sampleRAMMib,
=======
		RAMMiB:            &sampleRAMMib,
>>>>>>> cf866e00
		Hostname:          "my-hostname",
	}
)

type docker struct {
	ID string `json:"id,omitempty"`
}

type vendors struct {
	AWS    *aws    `json:"aws,omitempty"`
	Azure  *azure  `json:"azure,omitempty"`
	PCF    *pcf    `json:"pcf,omitempty"`
	Docker *docker `json:"docker,omitempty"`
}

func (v *vendors) isEmpty() bool {
	return v.AWS == nil && v.Azure == nil && v.PCF == nil && v.Docker == nil
}

func overrideFromConfig(config Config) *override {
	ov := &override{}

	if 0 != config.LogicalProcessors {
		x := config.LogicalProcessors
		ov.LogicalProcessors = &x
	}
	if 0 != config.TotalRAMMIB {
		x := config.TotalRAMMIB
		ov.TotalRAMMIB = &x
	}
	ov.BillingHostname = config.BillingHostname

	if "" == ov.BillingHostname &&
		nil == ov.LogicalProcessors &&
		nil == ov.TotalRAMMIB {
		ov = nil
	}
	return ov
}

// Gather gathers system utilization data.
func Gather(config Config, lg logger.Logger) *Data {
	client := &http.Client{
		Timeout: providerTimeout,
	}
	return gatherWithClient(config, lg, client)
}

func gatherWithClient(config Config, lg logger.Logger, client *http.Client) *Data {
	var wg sync.WaitGroup

	cpu := runtime.NumCPU()
	uDat := &Data{
		MetadataVersion:   metadataVersion,
		LogicalProcessors: &cpu,
		Vendors:           &vendors{},
	}

	warnGatherError := func(datatype string, err error) {
		lg.Warn("error gathering utilization data", map[string]interface{}{
			"error":    err.Error(),
			"datatype": datatype,
		})
	}

	// This closure allows us to run each gather function in a separate goroutine
	// and wait for them at the end by closing over the wg WaitGroup we
	// instantiated at the start of the function.
	goGather := func(datatype string, gather func(*Data, *http.Client) error) {
		wg.Add(1)
		go func() {
			// Note that locking around util is not neccesary since
			// WaitGroup provides acts as a memory barrier:
			// https://groups.google.com/d/msg/golang-nuts/5oHzhzXCcmM/utEwIAApCQAJ
			// Thus this code is fine as long as each routine is
			// modifying a different field of util.
			defer wg.Done()
<<<<<<< HEAD
			if err := gather(util); err != nil {
				lg.Warn("%s", map[string]interface{}{
					"error gathering data": err.Error(),
				})
=======
			if err := gather(uDat, client); err != nil {
				warnGatherError(datatype, err)
>>>>>>> cf866e00
			}
		}()
	}

	// Kick off gathering which requires network calls in goroutines.

	if config.DetectAWS {
		goGather("aws", gatherAWS)
	}

<<<<<<< HEAD
	if config.DetectAzure {
		goGather(GatherAzure, uDat)
	}

	if config.DetectPCF {
		goGather(GatherPCF, uDat)
	}

	// Now we wait for everything!
	wg.Wait()

	// Override whatever needs to be overridden.
	uDat.Config = overrideFromConfig(config)

	if uDat.Vendors.isEmpty() {
		// Per spec, we MUST NOT send any vendors hash if it's empty.
		uDat.Vendors = nil
	}

	return uDat
}
=======
	// Do non-network gathering sequentially since it is fast.
>>>>>>> cf866e00

	if id, err := sysinfo.BootID(); err != nil {
		if err != sysinfo.ErrFeatureUnsupported {
			warnGatherError("bootid", err)
		}
	} else {
		uDat.BootID = id
	}

	if config.DetectDocker {
		if id, err := sysinfo.DockerID(); err != nil {
			if err != sysinfo.ErrFeatureUnsupported &&
				err != sysinfo.ErrDockerNotFound {
				warnGatherError("docker", err)
			}
		} else {
			uDat.Vendors.Docker = &docker{ID: id}
		}
	}

	if hostname, err := sysinfo.Hostname(); nil == err {
		uDat.Hostname = hostname
	} else {
		warnGatherError("hostname", err)
	}

	if bts, err := sysinfo.PhysicalMemoryBytes(); nil == err {
		mib := sysinfo.BytesToMebibytes(bts)
		uDat.RAMMiB = &mib
	} else {
		warnGatherError("memory", err)
	}

	// Now we wait for everything!
	wg.Wait()

	// Override whatever needs to be overridden.
	uDat.Config = overrideFromConfig(config)

	if uDat.Vendors.isEmpty() {
		// Per spec, we MUST NOT send any vendors hash if it's empty.
		uDat.Vendors = nil
	}

	return uDat
}<|MERGE_RESOLUTION|>--- conflicted
+++ resolved
@@ -53,11 +53,7 @@
 	SampleData = Data{
 		MetadataVersion:   metadataVersion,
 		LogicalProcessors: &sampleLogicProc,
-<<<<<<< HEAD
-		RamMiB:            &sampleRAMMib,
-=======
 		RAMMiB:            &sampleRAMMib,
->>>>>>> cf866e00
 		Hostname:          "my-hostname",
 	}
 )
@@ -135,15 +131,8 @@
 			// Thus this code is fine as long as each routine is
 			// modifying a different field of util.
 			defer wg.Done()
-<<<<<<< HEAD
-			if err := gather(util); err != nil {
-				lg.Warn("%s", map[string]interface{}{
-					"error gathering data": err.Error(),
-				})
-=======
 			if err := gather(uDat, client); err != nil {
 				warnGatherError(datatype, err)
->>>>>>> cf866e00
 			}
 		}()
 	}
@@ -154,31 +143,15 @@
 		goGather("aws", gatherAWS)
 	}
 
-<<<<<<< HEAD
 	if config.DetectAzure {
-		goGather(GatherAzure, uDat)
+		goGather("azure", gatherAzure)
 	}
 
 	if config.DetectPCF {
-		goGather(GatherPCF, uDat)
-	}
-
-	// Now we wait for everything!
-	wg.Wait()
-
-	// Override whatever needs to be overridden.
-	uDat.Config = overrideFromConfig(config)
-
-	if uDat.Vendors.isEmpty() {
-		// Per spec, we MUST NOT send any vendors hash if it's empty.
-		uDat.Vendors = nil
-	}
-
-	return uDat
-}
-=======
+		goGather("pcf", gatherPCF)
+	}
+
 	// Do non-network gathering sequentially since it is fast.
->>>>>>> cf866e00
 
 	if id, err := sysinfo.BootID(); err != nil {
 		if err != sysinfo.ErrFeatureUnsupported {
